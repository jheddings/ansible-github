"""Configure a Github repository label."""

from dataclasses import dataclass
from typing import Optional

from ansible.module_utils.basic import AnsibleModule

from github import GithubException
from github.GithubException import UnknownObjectException
from github.Label import Label

<<<<<<< HEAD
from ..module_utils.mixin import GithubObjectMixin

=======
from ..module_utils.ghutil import GithubObjectConfig, ghconnect
>>>>>>> 8fb83a23


@dataclass
class LabelConfig(GithubObjectConfig):
    name: str
    color: str = "cccccc"
    description: Optional[str] = None


class ModuleWrapper:
    def __init__(self, repo, token=None, org=None, base_url=None):
        owner = ghconnect(token, organization=org, base_url=base_url)

        # maintain a reference to the repository for label operations
        self.repo = owner.get_repo(name=repo)

    def get(self, name) -> Label:
        label = None

        try:
            label = self.repo.get_label(name=name)
        except UnknownObjectException:
            return None

        return label

    def absent(self, name, check_mode=False):
        label = self.get(name=name)

        if label is None:
            return {"changed": False}

        if not check_mode:
            label.delete()

        return {"changed": True}

    def present(self, config: LabelConfig, check_mode=False):
        result = {"changed": False, "label": None}

        label = self.get(name=config.name)
        new_data = config.asdict()

        if label is None:
            result["changed"] = True

            if not check_mode:
                label = self.repo.create_label(**new_data)

        elif config != label:
            result["changed"] = True

            if not check_mode:
                result = label.edit(**new_data)

        result["label"] = label.raw_data

        return result


def run(params, check_mode=False):
    state = params.pop("state")

    mod = ModuleWrapper(
        token=params.pop("access_token", None),
        org=params.pop("organization", None),
        repo=params.pop("repository"),
        base_url=params.pop("api_url", None),
    )

    cfg = LabelConfig(**params)

    if state == "absent":
        result = mod.absent(cfg.name, check_mode=check_mode)

    elif state == "present":
        result = mod.present(cfg, check_mode=check_mode)

    return result


def main():
    """Main module entry point."""

    spec = {
        # task parameters
        "access_token": {"type": "str", "no_log=": True},
        "organization": {"type": "str"},
        "repository": {"type": "str", "required": True},
        "api_url": {
            "type": "str",
            "default": "https://api.github.com",
        },
        "state": {
            "type": "str",
            "default": "present",
            "choices": ["present", "absent"],
        },
        # label parameters
        "name": {"type": "str", "required": True},
        "color": {
            "type": "str",
            "default": "cccccc",
        },
        "description": {"type": "str"},
    }

    module = AnsibleModule(argument_spec=spec, supports_check_mode=True)

    try:
        result = run(module.params, module.check_mode)
        module.exit_json(**result)
    except GithubException as err:
        module.fail_json(msg=f"Github Error: {err}")


if __name__ == "__main__":
    main()<|MERGE_RESOLUTION|>--- conflicted
+++ resolved
@@ -9,12 +9,7 @@
 from github.GithubException import UnknownObjectException
 from github.Label import Label
 
-<<<<<<< HEAD
-from ..module_utils.mixin import GithubObjectMixin
-
-=======
 from ..module_utils.ghutil import GithubObjectConfig, ghconnect
->>>>>>> 8fb83a23
 
 
 @dataclass
