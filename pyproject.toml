--- conflicted
+++ resolved
@@ -9,15 +9,9 @@
 repository = "https://github.com/jheddings/ansible-github"
 
 [tool.poetry.dependencies]
-<<<<<<< HEAD
 python = "^3.12"
-ansible = "^11.2.0"
-pygithub = "^2.5.0"
-=======
-python = "^3.10"
 ansible = "^11.8.0"
 pygithub = "^2.6.1"
->>>>>>> c1ed0fd1
 
 [tool.poetry.group.dev.dependencies]
 pre-commit = "^4.2.0"
